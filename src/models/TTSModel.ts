--- conflicted
+++ resolved
@@ -5,11 +5,8 @@
 import type { TTSConfig, TTSOptions } from '../core/types';
 import { BaseModel } from './BaseModel';
 import { audioConverter } from '../utils/AudioConverter';
-<<<<<<< HEAD
 import { ModelLoadError, InferenceError } from '@domain/errors';
-=======
 import { voiceProfileRegistry } from '../core/VoiceProfileRegistry';
->>>>>>> 082b1a99
 
 // Dynamically import Transformers.js
 let transformersModule: typeof import('@huggingface/transformers') | null =
