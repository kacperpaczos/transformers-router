--- conflicted
+++ resolved
@@ -114,7 +114,6 @@
       let lastError: Error | null = null;
       for (const dev of tryOrder) {
         try {
-<<<<<<< HEAD
           if (typeof console !== 'undefined' && console.log) {
             console.log('[STTModel] attempting device:', dev);
           }
@@ -153,15 +152,6 @@
                   adapterAvailable: webgpuAdapterAvailable,
                 });
               }
-=======
-          if (dev === 'wasm' && env?.backends?.onnx?.wasm) {
-            try {
-              env.backends.onnx.wasm.simd = true;
-              const cores = (typeof navigator !== 'undefined' ? navigator.hardwareConcurrency : 2) || 2;
-              env.backends.onnx.wasm.numThreads = Math.min(4, Math.max(1, cores - 1));
-            } catch {
-              /* ignore WASM tuning errors */
->>>>>>> eb66ebfa
             }
           }
 
@@ -172,11 +162,7 @@
             this.config.model,
             {
               dtype,
-<<<<<<< HEAD
               device: dev as unknown as 'webgpu' | 'wasm' | 'gpu' | 'cpu',
-=======
-              device: pipelineDevice,
->>>>>>> eb66ebfa
               progress_callback: progressCallback,
             }
           );
@@ -187,7 +173,6 @@
           }
           lastError = null;
           break;
-<<<<<<< HEAD
         } catch (e) {
           lastError = e instanceof Error ? e : new Error(String(e));
           if (typeof console !== 'undefined' && console.log) {
@@ -198,11 +183,6 @@
               (lastError as Error).message
             );
           }
-=======
-        } catch (err) {
-          console.log('[transformers-router] load STT fallback', { from: dev, error: (err as Error)?.message });
-          lastError = err instanceof Error ? err : new Error(String(err));
->>>>>>> eb66ebfa
         }
       }
 
