--- conflicted
+++ resolved
@@ -196,18 +196,9 @@
             }
           }
 
-<<<<<<< HEAD
           const pipelineDevice = dev === 'wasm' ? 'cpu' : (dev as 'cpu' | 'gpu' | 'webgpu');
           const logger = getConfig().logger;
           logger.debug('[transformers-router] load LLM try', { device: dev, dtype });
-=======
-          // Przekazuj dokładnie wybrany backend: w przeglądarce akceptowane są 'webgpu' lub 'wasm'
-          const pipelineDevice = dev as unknown as
-            | 'webgpu'
-            | 'wasm'
-            | 'gpu'
-            | 'cpu';
->>>>>>> 082b1a99
           this.pipeline = await pipeline('text-generation', this.config.model, {
             dtype,
             device: pipelineDevice,
@@ -220,25 +211,10 @@
           }
           lastError = null;
           break;
-<<<<<<< HEAD
         } catch (err) {
           const logger = getConfig().logger;
           logger.debug('[transformers-router] load LLM fallback', { from: dev, error: (err as Error)?.message });
           lastError = err instanceof Error ? err : new Error(String(err));
-          // try next device
-=======
-        } catch (e) {
-          lastError = e instanceof Error ? e : new Error(String(e));
-          if (typeof console !== 'undefined' && console.log) {
-            console.log(
-              '[LLMModel] device failed:',
-              dev,
-              '| error:',
-              (lastError as Error).message
-            );
-          }
-          // Próbuj kolejnego urządzenia
->>>>>>> 082b1a99
         }
       }
 
