--- conflicted
+++ resolved
@@ -232,9 +232,6 @@
     }
     return currentConfig.model === config.model;
   }
-<<<<<<< HEAD
-}
-=======
 
   /**
    * Auto-scale config: choose device/dtype/maxTokens based on capabilities
@@ -267,5 +264,4 @@
 
     return next as ModelConfig;
   }
-}
->>>>>>> eb66ebfa
+}