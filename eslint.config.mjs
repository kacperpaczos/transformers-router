--- conflicted
+++ resolved
@@ -10,11 +10,7 @@
   prettierConfig,
   {
     files: ['src/**/*.ts'],
-<<<<<<< HEAD
     ignores: ['src/**/*.test.ts', 'src/ui/**/*'],
-=======
-    ignores: ['src/**/*.test.ts', 'src/react/**/*', 'src/vue/**/*'],
->>>>>>> 082b1a99
     languageOptions: {
       parser: tsparser,
       parserOptions: {
